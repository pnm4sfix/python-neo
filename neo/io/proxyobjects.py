"""
Here a list of proxy object that can be used when lazy=True at neo.io level.

This idea is to be able to postpone that real in memory loading
for objects that contains big data (AnalogSIgnal, SpikeTrain, Event, Epoch).

The implementation rely on neo.rawio, so it will available only for neo.io that
ineherits neo.rawio.

"""

import numpy as np
import quantities as pq
import logging

from neo.core.baseneo import BaseNeo


from neo.core import (AnalogSignal,
                      Epoch, Event, SpikeTrain)
from neo.core.dataobject import ArrayDict


logger = logging.getLogger("Neo")


class BaseProxy(BaseNeo):
    def __init__(self, array_annotations=None, **annotations):
        # this for py27 str vs py3 str in neo attributes ompatibility
        annotations = check_annotations(annotations)
        if 'file_origin' not in annotations:
            # the str is to make compatible with neo_py27 where attribute
            # used to be str so raw bytes
            annotations['file_origin'] = str(self._rawio.source_name())

        if array_annotations is None:
            array_annotations = {}
        for k, v in array_annotations.items():
            array_annotations[k] = np.asarray(v)

        # clean array annotations that are not 1D
        # TODO remove this once multi-dimensional array_annotations are possible
        array_annotations = {k: v for k, v in array_annotations.items()
                             if v.ndim == 1}

        # this mock the array annotations to avoid inherits DataObject
        self.array_annotations = ArrayDict(self.shape[-1])
        self.array_annotations.update(array_annotations)

        BaseNeo.__init__(self, **annotations)

    def load(self, time_slice=None, **kwargs):
        # should be implemented by subclass
        raise NotImplementedError

    def time_slice(self, t_start, t_stop):
        '''
        Load the proxy object within the specified time range. Has the same
        call signature as AnalogSignal.time_slice, Epoch.time_slice, etc.
        '''
        return self.load(time_slice=(t_start, t_stop))


class AnalogSignalProxy(BaseProxy):
    '''
    This object mimic AnalogSignal except that it does not
    have the signals array itself. All attributes and annotations are here.

    The goal is to postpone the loading of data into memory
    when reading a file with the new lazy load system based
    on neo.rawio.

    This object must not be constructed directly but is given
    neo.io when lazy=True instead of a true AnalogSignal.

    The AnalogSignalProxy is able to load:
      * only a slice of time
      * only a subset of channels
      * have an internal raw magnitude identic to the file (int16) with
        a pq.CompoundUnit().

    Usage:
    >>> proxy_anasig = AnalogSignalProxy(rawio=self.reader,
                                         global_channel_indexes=None,
                                         block_index=0,
                                         seg_index=0)
    >>> anasig = proxy_anasig.load()
    >>> slice_of_anasig = proxy_anasig.load(time_slice=(1.*pq.s, 2.*pq.s))
    >>> some_channel_of_anasig = proxy_anasig.load(channel_indexes=[0,5,10])

    '''
    _parent_objects = ('Segment', 'ChannelIndex')
    _necessary_attrs = (('sampling_rate', pq.Quantity, 0),
                                    ('t_start', pq.Quantity, 0))
    _recommended_attrs = BaseNeo._recommended_attrs
    proxy_for = AnalogSignal

    def __init__(self, rawio=None, stream_index=None, inner_stream_channels=None,
                 block_index=0, seg_index=0):
        # stream_index:  indicate the stream stream_id can be retreive easily
        # inner_stream_channels: are channel index inside the stream None means all channels
        # if inner_stream_channels is not None:
        #     * then this is a "substream"
        #     * handle the case where channels have different units inside a stream
        #     * is related to BaseFromRaw.get_sub_signal_streams()

        self._rawio = rawio
        self._block_index = block_index
        self._seg_index = seg_index
        self._stream_index = stream_index
        if inner_stream_channels is None:
            inner_stream_channels = slice(inner_stream_channels)
        self._inner_stream_channels = inner_stream_channels

        signal_streams = self._rawio.header['signal_streams']
        stream_id = signal_streams[stream_index]['id']
        signal_channels = self._rawio.header['signal_channels']
        global_inds, = np.nonzero(signal_channels['stream_id'] == stream_id)
        self._nb_total_chann_in_stream = global_inds.size
        self._global_channel_indexes = global_inds[inner_stream_channels]
        self._nb_chan = self._global_channel_indexes.size

        sig_chans = signal_channels[self._global_channel_indexes]

        assert np.unique(sig_chans['units']).size == 1, 'Channel do not have same units'
        assert np.unique(sig_chans['dtype']).size == 1, 'Channel do not have same dtype'
        assert np.unique(sig_chans['sampling_rate']).size == 1, \
                    'Channel do not have same sampling_rate'

        self.units = ensure_signal_units(sig_chans['units'][0])
        self.dtype = sig_chans['dtype'][0]
        self.sampling_rate = sig_chans['sampling_rate'][0] * pq.Hz
        self.sampling_period = 1. / self.sampling_rate
        sigs_size = self._rawio.get_signal_size(block_index=block_index, seg_index=seg_index,
                                        stream_index=stream_index)
        self.shape = (sigs_size, self._nb_chan)
        self.t_start = self._rawio.get_signal_t_start(block_index, seg_index, stream_index) * pq.s

        # magnitude_mode='raw' is supported only if all offset=0
        # and all gain are the same
        support_raw_magnitude = np.all(sig_chans['gain'] == sig_chans['gain'][0]) and \
                                                    np.all(sig_chans['offset'] == 0.)

        if support_raw_magnitude:
            str_units = ensure_signal_units(sig_chans['units'][0]).units.dimensionality.string
            gain0 = sig_chans['gain'][0]
            self._raw_units = pq.CompoundUnit(f'{gain0}*{str_units}')
        else:
            self._raw_units = None

        # retrieve annotations and array annotations
        seg_ann = self._rawio.raw_annotations['blocks'][block_index]['segments'][seg_index]
        annotations = seg_ann['signals'][stream_index].copy()
        array_annotations = annotations.pop('__array_annotations__')
        array_annotations = {k: v[inner_stream_channels] for k, v in array_annotations.items()}

        BaseProxy.__init__(self, array_annotations=array_annotations, **annotations)

    @property
    def duration(self):
        '''Signal duration'''
        return self.shape[0] / self.sampling_rate

    @property
    def t_stop(self):
        '''Time when signal ends'''
        return self.t_start + self.duration

<<<<<<< HEAD
    def _time_slice_indices(self, time_slice, strict_slicing=True):
        """
        Calculate the start and end indices for the slice.
=======
    def load(self, time_slice=None, strict_slicing=True,
                    channel_indexes=None, magnitude_mode='rescaled'):
        '''
        *Args*:
            :time_slice: None or tuple of the time slice expressed with quantities.
                            None is the entire signal.
            :channel_indexes: None or list. Channels to load. None is all channels
                    Be carefull that channel_indexes represent the local channel index inside
                    the AnalogSignal and not the global_channel_indexes like in rawio.
            :magnitude_mode: 'rescaled' or 'raw'.
                For instance if the internal dtype is int16:
                    * **rescaled** give [1.,2.,3.]*pq.uV and the dtype is float32
                    * **raw** give [10, 20, 30]*pq.CompoundUnit('0.1*uV')
                The CompoundUnit with magnitude_mode='raw' is usefull to
                postpone the scaling when needed and having an internal dtype=int16
                but it less intuitive when you don't know so well quantities.
            :strict_slicing: True by default.
                Control if an error is raise or not when one of  time_slice member
                (t_start or t_stop) is outside the real time range of the segment.
        '''

        # fixed_chan_indexes is channel index (or slice) in the stream
        # channel_indexes is channel index (or slice) in the substream
        if isinstance(self._inner_stream_channels, slice):
            if self._inner_stream_channels == slice(None):
                # sub stream is the entire stream
                if channel_indexes is None:
                    fixed_chan_indexes = None
                else:
                    fixed_chan_indexes = channel_indexes
            else:
                # sub stream is part of  stream with slice
                if channel_indexes is None:
                    fixed_chan_indexes = self._inner_stream_channels
                else:
                    global_inds = np.arange(self._nb_total_chann_in_stream)
                    fixed_chan_indexes = global_inds[self._inner_stream_channels][channel_indexes]
        else:
            # sub stream is part of  stream with indexes
            if channel_indexes is None:
                fixed_chan_indexes = self._inner_stream_channels
            else:
                fixed_chan_indexes = self._inner_stream_channels[channel_indexes]

        sr = self.sampling_rate
>>>>>>> 072adfda

        Also returns t_start
        """
        if time_slice is None:
            i_start, i_stop = None, None
            sig_t_start = self.t_start
        else:
            sr = self.sampling_rate
            t_start, t_stop = time_slice
            if t_start is None:
                i_start = None
                sig_t_start = self.t_start
            else:
                t_start = ensure_second(t_start)
                if strict_slicing:
                    assert self.t_start <= t_start <= self.t_stop, 't_start is outside'
                else:
                    t_start = max(t_start, self.t_start)
                # the i_start is necessary ceil
                i_start = int(np.ceil((t_start - self.t_start).magnitude * sr.magnitude))
                # this needed to get the real t_start of the first sample
                # because do not necessary match what is demanded
                sig_t_start = self.t_start + i_start / sr

            if t_stop is None:
                i_stop = None
            else:
                t_stop = ensure_second(t_stop)
                if strict_slicing:
                    assert self.t_start <= t_stop <= self.t_stop, 't_stop is outside'
                else:
                    t_stop = min(t_stop, self.t_stop)
                i_stop = int((t_stop - self.t_start).magnitude * sr.magnitude)
        return i_start, i_stop, sig_t_start

    def load(self, time_slice=None, strict_slicing=True,
                    channel_indexes=None, magnitude_mode='rescaled'):
        '''
        *Args*:
            :time_slice: None or tuple of the time slice expressed with quantities.
                            None is the entire signal.
            :channel_indexes: None or list. Channels to load. None is all channels
                    Be carefull that channel_indexes represent the local channel index inside
                    the AnalogSignal and not the global_channel_indexes like in rawio.
            :magnitude_mode: 'rescaled' or 'raw'.
                For instance if the internal dtype is int16:
                    * **rescaled** give [1.,2.,3.]*pq.uV and the dtype is float32
                    * **raw** give [10, 20, 30]*pq.CompoundUnit('0.1*uV')
                The CompoundUnit with magnitude_mode='raw' is usefull to
                postpone the scaling when needed and having an internal dtype=int16
                but it less intuitive when you don't know so well quantities.
            :strict_slicing: True by default.
                Control if an error is raise or not when one of  time_slice member
                (t_start or t_stop) is outside the real time range of the segment.
        '''

        if channel_indexes is None:
            channel_indexes = slice(None)

        i_start, i_stop, sig_t_start = self._time_slice_indices(time_slice,
                                                                strict_slicing=strict_slicing)

        raw_signal = self._rawio.get_analogsignal_chunk(block_index=self._block_index,
                    seg_index=self._seg_index, i_start=i_start, i_stop=i_stop,
                    stream_index=self._stream_index, channel_indexes=fixed_chan_indexes)

        # if slice in channel : change name and array_annotations
        if raw_signal.shape[1] != self._nb_chan:
            name = 'slice of  ' + self.name
            channel_indexes2 = channel_indexes
            if channel_indexes2 is None:
                channel_indexes2 = slice(None)
            array_annotations = {k: v[channel_indexes2] for k, v in self.array_annotations.items()}
        else:
            name = self.name
            array_annotations = self.array_annotations

        if magnitude_mode == 'raw':
            assert self._raw_units is not None,\
                    'raw magnitude is not support gain are not the same for all channel or offset is not 0'
            sig = raw_signal
            units = self._raw_units
        elif magnitude_mode == 'rescaled':
            # dtype is float32 when internally it is float32 or int16
            if self.dtype == 'float64':
                dtype = 'float64'
            else:
                dtype = 'float32'
            sig = self._rawio.rescale_signal_raw_to_float(raw_signal, dtype=dtype,
                                    stream_index=self._stream_index,
                                    channel_indexes=fixed_chan_indexes)
            units = self.units

        anasig = AnalogSignal(sig, units=units, copy=False, t_start=sig_t_start,
                    sampling_rate=self.sampling_rate, name=name,
                    file_origin=self.file_origin, description=self.description,
                    array_annotations=array_annotations, **self.annotations)

        return anasig


class SpikeTrainProxy(BaseProxy):
    '''
    This object mimic SpikeTrain except that it does not
    have the spike time nor waveforms.
    All attributes and annotations are here.

    The goal is to postpone the loading of data into memory
    when reading a file with the new lazy load system based
    on neo.rawio.

    This object must not be constructed directly but is given
    neo.io when lazy=True instead of a true SpikeTrain.

    The SpikeTrainProxy is able to load:
      * only a slice of time
      * load wveforms or not.
      * have an internal raw magnitude identic to the file (generally the ticks
        of clock in int64) or the rescale to seconds.

    Usage:
    >>> proxy_sptr = SpikeTrainProxy(rawio=self.reader, unit_channel=0,
                        block_index=0, seg_index=0,)
    >>> sptr = proxy_sptr.load()
    >>> slice_of_sptr = proxy_sptr.load(time_slice=(1.*pq.s, 2.*pq.s))

    '''

    _parent_objects = ('Segment', 'Unit')
    _quantity_attr = 'times'
    _necessary_attrs = (('t_start', pq.Quantity, 0),
                        ('t_stop', pq.Quantity, 0))
    _recommended_attrs = ()
    proxy_for = SpikeTrain

    def __init__(self, rawio=None, spike_channel_index=None, block_index=0, seg_index=0):

        self._rawio = rawio
        self._block_index = block_index
        self._seg_index = seg_index
        self._spike_channel_index = spike_channel_index

        nb_spike = self._rawio.spike_count(block_index=block_index, seg_index=seg_index,
                                        spike_channel_index=spike_channel_index)
        self.shape = (nb_spike, )

        self.t_start = self._rawio.segment_t_start(block_index, seg_index) * pq.s
        self.t_stop = self._rawio.segment_t_stop(block_index, seg_index) * pq.s

        seg_ann = self._rawio.raw_annotations['blocks'][block_index]['segments'][seg_index]
        annotations = seg_ann['spikes'][spike_channel_index].copy()
        array_annotations = annotations.pop('__array_annotations__')

        h = self._rawio.header['spike_channels'][spike_channel_index]
        wf_sampling_rate = h['wf_sampling_rate']
        if not np.isnan(wf_sampling_rate) and wf_sampling_rate > 0:
            self.sampling_rate = wf_sampling_rate * pq.Hz
            self.left_sweep = (h['wf_left_sweep'] / self.sampling_rate).rescale('s')
            self._wf_units = ensure_signal_units(h['wf_units'])
        else:
            self.sampling_rate = None
            self.left_sweep = None

        BaseProxy.__init__(self, array_annotations=array_annotations, **annotations)

    def load(self, time_slice=None, strict_slicing=True,
                    magnitude_mode='rescaled', load_waveforms=False):
        '''
        *Args*:
            :time_slice: None or tuple of the time slice expressed with quantities.
                            None is the entire signal.
            :strict_slicing: True by default.
                 Control if an error is raise or not when one of  time_slice
                 member (t_start or t_stop) is outside the real time range of the segment.
            :magnitude_mode: 'rescaled' or 'raw'.
            :load_waveforms: bool load waveforms or not.
        '''

        t_start, t_stop = consolidate_time_slice(time_slice, self.t_start,
                                                                    self.t_stop, strict_slicing)
        _t_start, _t_stop = prepare_time_slice(time_slice)

        spike_timestamps = self._rawio.get_spike_timestamps(block_index=self._block_index,
                        seg_index=self._seg_index, spike_channel_index=self._spike_channel_index,
                        t_start=_t_start, t_stop=_t_stop)

        if magnitude_mode == 'raw':
            # we must modify a bit the neo.rawio interface to also read the spike_timestamps
            # underlying clock wich is not always same as sigs
            raise(NotImplementedError)
        elif magnitude_mode == 'rescaled':
            dtype = 'float64'
            spike_times = self._rawio.rescale_spike_timestamp(spike_timestamps, dtype=dtype)
            units = 's'

        if load_waveforms:
            assert self.sampling_rate is not None, 'Do not have waveforms'

            raw_wfs = self._rawio.get_spike_raw_waveforms(block_index=self._block_index,
                seg_index=self._seg_index, spike_channel_index=self._spike_channel_index,
                            t_start=_t_start, t_stop=_t_stop)
            if magnitude_mode == 'rescaled':
                float_wfs = self._rawio.rescale_waveforms_to_float(raw_wfs,
                                dtype='float32', spike_channel_index=self._spike_channel_index)
                waveforms = pq.Quantity(float_wfs, units=self._wf_units,
                            dtype='float32', copy=False)
            elif magnitude_mode == 'raw':
                # could code also CompundUnit here but it is over killed
                # so we used dimentionless
                waveforms = pq.Quantity(raw_wfs, units='',
                            dtype=raw_wfs.dtype, copy=False)
        else:
            waveforms = None

        sptr = SpikeTrain(spike_times, t_stop, units=units, dtype=dtype,
                t_start=t_start, copy=False, sampling_rate=self.sampling_rate,
                waveforms=waveforms, left_sweep=self.left_sweep, name=self.name,
                file_origin=self.file_origin, description=self.description, **self.annotations)

        if time_slice is None:
            sptr.array_annotate(**self.array_annotations)
        else:
            # TODO handle array_annotations with time_slice
            pass

        return sptr


class _EventOrEpoch(BaseProxy):
    _parent_objects = ('Segment',)
    _quantity_attr = 'times'

    def __init__(self, rawio=None, event_channel_index=None, block_index=0, seg_index=0):

        self._rawio = rawio
        self._block_index = block_index
        self._seg_index = seg_index
        self._event_channel_index = event_channel_index

        nb_event = self._rawio.event_count(block_index=block_index, seg_index=seg_index,
                                        event_channel_index=event_channel_index)
        self.shape = (nb_event, )

        self.t_start = self._rawio.segment_t_start(block_index, seg_index) * pq.s
        self.t_stop = self._rawio.segment_t_stop(block_index, seg_index) * pq.s

        # both necessary attr and annotations
        annotations = {}
        for k in ('name', 'id'):
            annotations[k] = self._rawio.header['event_channels'][event_channel_index][k]

        seg_ann = self._rawio.raw_annotations['blocks'][block_index]['segments'][seg_index]
        ann = seg_ann['events'][event_channel_index]
        annotations = ann.copy()
        array_annotations = annotations.pop('__array_annotations__')
        BaseProxy.__init__(self, array_annotations=array_annotations, **annotations)

    def load(self, time_slice=None, strict_slicing=True):
        '''
        *Args*:
            :time_slice: None or tuple of the time slice expressed with quantities.
                            None is the entire signal.
            :strict_slicing: True by default.
                 Control if an error is raise or not when one of  time_slice member (t_start or t_stop)
                 is outside the real time range of the segment.
        '''

        t_start, t_stop = consolidate_time_slice(time_slice, self.t_start,
                                                                    self.t_stop, strict_slicing)
        _t_start, _t_stop = prepare_time_slice(time_slice)

        timestamp, durations, labels = self._rawio.get_event_timestamps(block_index=self._block_index,
                        seg_index=self._seg_index, event_channel_index=self._event_channel_index,
                        t_start=_t_start, t_stop=_t_stop)

        dtype = 'float64'
        times = self._rawio.rescale_event_timestamp(timestamp, dtype=dtype)
        units = 's'

        if durations is not None:
            durations = self._rawio.rescale_epoch_duration(durations, dtype=dtype) * pq.s

        h = self._rawio.header['event_channels'][self._event_channel_index]
        if h['type'] == b'event':
            ret = Event(times=times, labels=labels, units='s',
                name=self.name, file_origin=self.file_origin,
                description=self.description, **self.annotations)
        elif h['type'] == b'epoch':
            ret = Epoch(times=times, durations=durations, labels=labels,
                units='s',
                name=self.name, file_origin=self.file_origin,
                description=self.description, **self.annotations)

        if time_slice is None:
            ret.array_annotate(**self.array_annotations)
        else:
            # TODO handle array_annotations with time_slice
            pass

        return ret


class EventProxy(_EventOrEpoch):
    '''
    This object mimic Event except that it does not
    have the times nor labels.
    All other attributes and annotations are here.

    The goal is to postpone the loading of data into memory
    when reading a file with the new lazy load system based
    on neo.rawio.

    This object must not be constructed directly but is given
    neo.io when lazy=True instead of a true Event.

    The EventProxy is able to load:
      * only a slice of time

    Usage:
    >>> proxy_event = EventProxy(rawio=self.reader, event_channel_index=0,
                        block_index=0, seg_index=0,)
    >>> event = proxy_event.load()
    >>> slice_of_event = proxy_event.load(time_slice=(1.*pq.s, 2.*pq.s))

    '''
    _necessary_attrs = (('times', pq.Quantity, 1),
                        ('labels', np.ndarray, 1, np.dtype('U')))
    proxy_for = Event


class EpochProxy(_EventOrEpoch):
    '''
    This object mimic Epoch except that it does not
    have the times nor labels nor durations.
    All other attributes and annotations are here.

    The goal is to postpone the loading of data into memory
    when reading a file with the new lazy load system based
    on neo.rawio.

    This object must not be constructed directly but is given
    neo.io when lazy=True instead of a true Epoch.

    The EpochProxy is able to load:
      * only a slice of time

    Usage:
    >>> proxy_epoch = EpochProxy(rawio=self.reader, event_channel_index=0,
                        block_index=0, seg_index=0,)
    >>> epoch = proxy_epoch.load()
    >>> slice_of_epoch = proxy_epoch.load(time_slice=(1.*pq.s, 2.*pq.s))

    '''
    _necessary_attrs = (('times', pq.Quantity, 1),
                        ('durations', pq.Quantity, 1),
                        ('labels', np.ndarray, 1, np.dtype('U')))
    proxy_for = Epoch


proxyobjectlist = [AnalogSignalProxy, SpikeTrainProxy, EventProxy,
                            EpochProxy]


unit_convert = {'Volts': 'V', 'volts': 'V', 'Volt': 'V',
                'volt': 'V', ' Volt': 'V', 'microV': 'uV',
                # note that "micro" and "mu" are two different characters in Unicode
                # although they mostly look the same. Here we accept both.
                'µV': 'uV', 'μV': 'uV'}


def ensure_signal_units(units):
    # test units
    units = units.replace(' ', '')
    if units in unit_convert:
        units = unit_convert[units]
    try:
        units = pq.Quantity(1, units)
    except:
        logger.warning('Units "{}" can not be converted to a quantity. Using dimensionless '
                       'instead'.format(units))
        units = ''
        units = pq.Quantity(1, units)
    return units


def check_annotations(annotations):
    # force type to str for some keys
    # imposed for tests
    for k in ('name', 'description', 'file_origin'):
        if k in annotations:
            annotations[k] = str(annotations[k])

    if 'coordinates' in annotations:
        # some rawio expose some coordinates in annotations but is not standardized
        # (x, y, z) or polar, at the moment it is more resonable to remove them
        annotations.pop('coordinates')

    return annotations


def ensure_second(v):
    if isinstance(v, float):
        return v * pq.s
    elif isinstance(v, pq.Quantity):
        return v.rescale('s')
    elif isinstance(v, int):
        return float(v) * pq.s


def prepare_time_slice(time_slice):
    """
    This give clean time slice but keep None
    for calling rawio slice
    """
    if time_slice is None:
        t_start, t_stop = None, None
    else:
        t_start, t_stop = time_slice

    if t_start is not None:
        t_start = ensure_second(t_start).rescale('s').magnitude

    if t_stop is not None:
        t_stop = ensure_second(t_stop).rescale('s').magnitude

    return (t_start, t_stop)


def consolidate_time_slice(time_slice, seg_t_start, seg_t_stop, strict_slicing):
    """
    This give clean time slice in quantity for t_start/t_stop of object
    None is replace by seg limit.
    """
    if time_slice is None:
        t_start, t_stop = None, None
    else:
        t_start, t_stop = time_slice

    if t_start is None:
        t_start = seg_t_start
    else:
        if strict_slicing:
            assert seg_t_start <= t_start <= seg_t_stop, 't_start is outside'
        else:
            t_start = max(t_start, seg_t_start)
    t_start = ensure_second(t_start)

    if t_stop is None:
        t_stop = seg_t_stop
    else:
        if strict_slicing:
            assert seg_t_start <= t_stop <= seg_t_stop, 't_stop is outside'
        else:
            t_stop = min(t_stop, seg_t_stop)
    t_stop = ensure_second(t_stop)

    return (t_start, t_stop)<|MERGE_RESOLUTION|>--- conflicted
+++ resolved
@@ -166,11 +166,44 @@
         '''Time when signal ends'''
         return self.t_start + self.duration
 
-<<<<<<< HEAD
     def _time_slice_indices(self, time_slice, strict_slicing=True):
         """
         Calculate the start and end indices for the slice.
-=======
+
+        Also returns t_start
+        """
+        if time_slice is None:
+            i_start, i_stop = None, None
+            sig_t_start = self.t_start
+        else:
+            sr = self.sampling_rate
+            t_start, t_stop = time_slice
+            if t_start is None:
+                i_start = None
+                sig_t_start = self.t_start
+            else:
+                t_start = ensure_second(t_start)
+                if strict_slicing:
+                    assert self.t_start <= t_start <= self.t_stop, 't_start is outside'
+                else:
+                    t_start = max(t_start, self.t_start)
+                # the i_start is necessary ceil
+                i_start = int(np.ceil((t_start - self.t_start).magnitude * sr.magnitude))
+                # this needed to get the real t_start of the first sample
+                # because do not necessary match what is demanded
+                sig_t_start = self.t_start + i_start / sr
+
+            if t_stop is None:
+                i_stop = None
+            else:
+                t_stop = ensure_second(t_stop)
+                if strict_slicing:
+                    assert self.t_start <= t_stop <= self.t_stop, 't_stop is outside'
+                else:
+                    t_stop = min(t_stop, self.t_stop)
+                i_stop = int((t_stop - self.t_start).magnitude * sr.magnitude)
+        return i_start, i_stop, sig_t_start
+
     def load(self, time_slice=None, strict_slicing=True,
                     channel_indexes=None, magnitude_mode='rescaled'):
         '''
@@ -215,67 +248,6 @@
             else:
                 fixed_chan_indexes = self._inner_stream_channels[channel_indexes]
 
-        sr = self.sampling_rate
->>>>>>> 072adfda
-
-        Also returns t_start
-        """
-        if time_slice is None:
-            i_start, i_stop = None, None
-            sig_t_start = self.t_start
-        else:
-            sr = self.sampling_rate
-            t_start, t_stop = time_slice
-            if t_start is None:
-                i_start = None
-                sig_t_start = self.t_start
-            else:
-                t_start = ensure_second(t_start)
-                if strict_slicing:
-                    assert self.t_start <= t_start <= self.t_stop, 't_start is outside'
-                else:
-                    t_start = max(t_start, self.t_start)
-                # the i_start is necessary ceil
-                i_start = int(np.ceil((t_start - self.t_start).magnitude * sr.magnitude))
-                # this needed to get the real t_start of the first sample
-                # because do not necessary match what is demanded
-                sig_t_start = self.t_start + i_start / sr
-
-            if t_stop is None:
-                i_stop = None
-            else:
-                t_stop = ensure_second(t_stop)
-                if strict_slicing:
-                    assert self.t_start <= t_stop <= self.t_stop, 't_stop is outside'
-                else:
-                    t_stop = min(t_stop, self.t_stop)
-                i_stop = int((t_stop - self.t_start).magnitude * sr.magnitude)
-        return i_start, i_stop, sig_t_start
-
-    def load(self, time_slice=None, strict_slicing=True,
-                    channel_indexes=None, magnitude_mode='rescaled'):
-        '''
-        *Args*:
-            :time_slice: None or tuple of the time slice expressed with quantities.
-                            None is the entire signal.
-            :channel_indexes: None or list. Channels to load. None is all channels
-                    Be carefull that channel_indexes represent the local channel index inside
-                    the AnalogSignal and not the global_channel_indexes like in rawio.
-            :magnitude_mode: 'rescaled' or 'raw'.
-                For instance if the internal dtype is int16:
-                    * **rescaled** give [1.,2.,3.]*pq.uV and the dtype is float32
-                    * **raw** give [10, 20, 30]*pq.CompoundUnit('0.1*uV')
-                The CompoundUnit with magnitude_mode='raw' is usefull to
-                postpone the scaling when needed and having an internal dtype=int16
-                but it less intuitive when you don't know so well quantities.
-            :strict_slicing: True by default.
-                Control if an error is raise or not when one of  time_slice member
-                (t_start or t_stop) is outside the real time range of the segment.
-        '''
-
-        if channel_indexes is None:
-            channel_indexes = slice(None)
-
         i_start, i_stop, sig_t_start = self._time_slice_indices(time_slice,
                                                                 strict_slicing=strict_slicing)
 
