--- conflicted
+++ resolved
@@ -112,16 +112,11 @@
 
     ######## General read/write methods #######################
     def read(self, lazy=False, **kargs):
-<<<<<<< HEAD
-        if lazy:
-            assert self.support_lazy, 'This IO does not support lazy loading'
-=======
         """
         Return all data from the file as a list of Blocks
         """
         if lazy and not self.support_lazy:
             raise ValueError("This IO module does not support lazy loading")
->>>>>>> 028907e7
         if Block in self.readable_objects:
             if (hasattr(self, 'read_all_blocks') and
                     callable(getattr(self, 'read_all_blocks'))):
